# For real division instead of sometimes-integer
from __future__ import division

from flask import Flask
from flask import abort, request, g
from flask import make_response, request, current_app
from functools import update_wrapper
import json
import psycopg2
import psycopg2.extras
from collections import OrderedDict
from datetime import timedelta
from urllib2 import unquote
import os
import urlparse
from validation import qwarg_validate, NonemptyString, FloatRange, StringList, Bool, OneOf


app = Flask(__name__)
app.config.from_object(os.environ.get('EXTRACTOMATIC_CONFIG_MODULE', 'census_extractomatic.config.Development'))

if not app.debug:
    import logging
    file_handler = logging.FileHandler('/tmp/api.censusreporter.org.wsgi_error.log')
    file_handler.setLevel(logging.WARNING)
    app.logger.addHandler(file_handler)

# Allowed ACS's in "best" order (newest and smallest range preferred)
allowed_acs = [
    'acs2011_1yr',
    'acs2011_3yr',
    'acs2011_5yr',
    'acs2010_1yr',
    'acs2010_3yr',
    'acs2010_5yr',
    'acs2009_1yr',
    'acs2009_3yr',
    'acs2008_1yr',
    'acs2008_3yr',
    'acs2007_1yr',
    'acs2007_3yr'
]

ACS_NAMES = {
    'acs2011_1yr': {'name': 'ACS 2011 1-year', 'years': '2011'},
    'acs2011_3yr': {'name': 'ACS 2011 3-year', 'years': '2009-2011'},
    'acs2011_5yr': {'name': 'ACS 2011 5-year', 'years': '2007-2011'},
    'acs2010_1yr': {'name': 'ACS 2010 1-year', 'years': '2010'},
    'acs2010_3yr': {'name': 'ACS 2010 3-year', 'years': '2008-2010'},
    'acs2010_5yr': {'name': 'ACS 2010 5-year', 'years': '2006-2010'},
    'acs2009_1yr': {'name': 'ACS 2009 1-year', 'years': '2009'},
    'acs2009_3yr': {'name': 'ACS 2009 3-year', 'years': '2007-2009'},
    'acs2008_1yr': {'name': 'ACS 2008 1-year', 'years': '2008'},
    'acs2008_3yr': {'name': 'ACS 2008 3-year', 'years': '2006-2008'},
    'acs2007_1yr': {'name': 'ACS 2007 1-year', 'years': '2007'},
    'acs2007_3yr': {'name': 'ACS 2007 3-year', 'years': '2005-2007'},
}

SUMLEV_NAMES = {
    "010": {"name": "nation", "plural": ""},
    "020": {"name": "region", "plural": "regions"},
    "030": {"name": "division", "plural": "divisions"},
    "040": {"name": "state", "plural": "states"},
    "050": {"name": "county", "plural": "counties"},
    "101": {"name": "block", "plural": "blocks"},
    "140": {"name": "census tract", "plural": "census tracts"},
    "150": {"name": "block group", "plural": "block groups"},
    "160": {"name": "place", "plural": "places"},
    "300": {"name": "MSA", "plural": "MSAs"},
    "310": {"name": "CBSA", "plural": "CBSAs"},
    "350": {"name": "NECTA", "plural": "NECTAs"},
    "400": {"name": "urban area", "plural": "urban areas"},
    "500": {"name": "congressional district", "plural": "congressional districts"},
    "610": {"name": "state senate district", "plural": "state senate districts"},
    "620": {"name": "state house district", "plural": "state house districts"},
    "700": {"name": "VTD", "plural": "VTDs"},
    "795": {"name": "PUMA", "plural": "PUMAs"},
    "850": {"name": "ZCTA3", "plural": "ZCTA3s"},
    "860": {"name": "ZCTA5", "plural": "ZCTA5s"},
    "950": {"name": "elementary school district", "plural": "elementary school districts"},
    "960": {"name": "secondary school district", "plural": "secondary school districts"},
    "970": {"name": "unified school district", "plural": "unified school districts"},
}

def crossdomain(origin=None, methods=None, headers=None,
                max_age=21600, attach_to_all=True,
                automatic_options=True):
    if methods is not None:
        methods = ', '.join(sorted(x.upper() for x in methods))
    if headers is not None and not isinstance(headers, basestring):
        headers = ', '.join(x.upper() for x in headers)
    if not isinstance(origin, basestring):
        origin = ', '.join(origin)
    if isinstance(max_age, timedelta):
        max_age = max_age.total_seconds()

    def get_methods():
        if methods is not None:
            return methods

        options_resp = current_app.make_default_options_response()
        return options_resp.headers['allow']

    def decorator(f):
        def wrapped_function(*args, **kwargs):
            if automatic_options and request.method == 'OPTIONS':
                resp = current_app.make_default_options_response()
            else:
                resp = make_response(f(*args, **kwargs))
            if not attach_to_all and request.method != 'OPTIONS':
                return resp

            h = resp.headers

            h['Access-Control-Allow-Origin'] = origin
            h['Access-Control-Allow-Methods'] = get_methods()
            h['Access-Control-Max-Age'] = str(max_age)
            if headers is not None:
                h['Access-Control-Allow-Headers'] = headers
            return resp

        f.provide_automatic_options = False
        return update_wrapper(wrapped_function, f)
    return decorator


def sum(data, *columns):
    def reduce_fn(x, y):
        if x and y:
            return x + y
        elif x and not y:
            return x
        elif y and not x:
            return y
        else:
            return None

    return reduce(reduce_fn, map(lambda col: data[col], columns))


def dif(minuend, subtrahend):
    if minuend and subtrahend:
        return minuend - subtrahend
    else:
        return None


def maybe_int(i):
    return int(i) if i else i


def maybe_float(i, decimals=1):
    return round(float(i), decimals) if i else i


def div(numerator, denominator):
    if numerator and denominator:
        return numerator / denominator
    else:
        return None


def maybe_percent(numerator, denominator, decimals=1):
    if not numerator or not denominator:
        return None

    return round(numerator / denominator * 100, decimals)


def build_item(table_id, universe, name, data_years, data, transform):
    val = dict(table_id=table_id,
        universe=universe,
        name=name,
        data_years=data_years,
        values=dict(this=transform(data),
                    county=transform(data),
                    state=transform(data),
                    nation=transform(data)))

    return val


def find_geoid(geoid, acs=None):
    "Find the best acs to use for a given geoid or None if the geoid is not found."

    if acs:
        acs_to_search = [acs]
    else:
        acs_to_search = allowed_acs

    for acs in acs_to_search:
        g.cur.execute("SELECT stusab,logrecno FROM %s.geoheader WHERE geoid=%%s" % acs, [geoid])
        if g.cur.rowcount == 1:
            result = g.cur.fetchone()
            return (acs, result['stusab'], result['logrecno'])
    return (None, None, None)


@app.before_request
def before_request():
<<<<<<< HEAD
    conn = psycopg2.connect(database='postgres', user='census', password='censuspassword', host='ec2-75-101-221-29.compute-1.amazonaws.com')
=======
    db_details = urlparse.urlparse(app.config['DATABASE_URI'])

    conn = psycopg2.connect(
        host=db_details.hostname,
        user=db_details.username,
        password=db_details.password,
        database=db_details.path[1:]
    )
>>>>>>> 1d27cf48
    g.cur = conn.cursor(cursor_factory=psycopg2.extras.RealDictCursor)


@app.teardown_request
def teardown_request(exception):
    g.cur.close()


@app.route("/1.0/latest/geoid/search")
@qwarg_validate({
    'name': {'valid': NonemptyString(), 'required': True}
})
def latest_geoid_search():
    term = "%s%%" % request.qwargs.name

    result = []
    for acs in allowed_acs:
        g.cur.execute("SELECT geoid,stusab as state,name FROM %s.geoheader WHERE name LIKE %%s LIMIT 5" % acs, [term])
        if g.cur.rowcount > 0:
            result = g.cur.fetchall()
            for r in result:
                r['acs'] = acs
            break

    return json.dumps(result)


@app.route("/1.0/<acs>/geoid/search")
@qwarg_validate({
    'name': {'valid': NonemptyString()}
})
def acs_geoid_search(acs):
    if acs not in allowed_acs:
        abort(404, "I don't know anything about that ACS.")

    term = "%s%%" % request.qwargs.name

    result = []
    g.cur.execute("SELECT geoid,stusab as state,name FROM %s.geoheader WHERE name LIKE %%s LIMIT 5" % acs, [term])
    if g.cur.rowcount > 0:
        result = g.cur.fetchall()
        for r in result:
            r['acs'] = acs

    return json.dumps(result)


def geo_profile(acs, state, logrecno):
    g.cur.execute("SET search_path=%s", [acs])

    doc = OrderedDict([('geography', dict()),
                       ('demographics', dict()),
                       ('economics', dict()),
                       ('education', dict()),
                       ('employment', dict()),
                       ('families', dict()),
                       ('health', dict()),
                       ('housing', dict()),
                       ('sociocultural', dict()),
                       ('veterans', dict())])

    doc['geography']['census_release'] = ACS_NAMES.get(acs).get('name')
    default_data_years = ACS_NAMES.get(acs).get('years')

    g.cur.execute("SELECT * FROM geoheader WHERE stusab=%s AND logrecno=%s;", [state, logrecno])
    data = g.cur.fetchone()
    doc['geography'].update(dict(name=data['name'],
                                 pretty_name=None,
                                 stusab=data['stusab'],
                                 sumlevel=data['sumlevel'],
                                 land_area=None))

    g.cur.execute("SELECT * FROM B01001 WHERE stusab=%s AND logrecno=%s;", [state, logrecno])
    data = g.cur.fetchone()

    pop_dict = dict()
    doc['geography']['total_population'] = maybe_int(data['b01001001'])


    age_dict = dict()
    doc['demographics']['age'] = age_dict
    age_dict['percent_under_18'] = build_item('b01001', 'Total population', 'Under 18', default_data_years, data,
                                        lambda data: maybe_percent((sum(data, 'b01001003', 'b01001004', 'b01001005', 'b01001006') +
                                                                    sum(data, 'b01001027', 'b01001028', 'b01001029', 'b01001030')),
                                                                    data['b01001001']))

    age_dict['percent_over_65'] = build_item('b01001', 'Total population', '65 and over', default_data_years, data,
                                        lambda data: maybe_percent((sum(data, 'b01001020', 'b01001021', 'b01001022', 'b01001023', 'b01001024', 'b01001025') +
                                                                    sum(data, 'b01001044', 'b01001045', 'b01001046', 'b01001047', 'b01001048', 'b01001049')),
                                                                    data['b01001001']))

    gender_dict = dict()
    doc['demographics']['gender'] = gender_dict
    gender_dict['percent_male'] = build_item('b01001', 'Total population', 'Male', default_data_years, data,
                                        lambda data: maybe_percent(data['b01001002'], data['b01001001']))

    gender_dict['percent_female'] = build_item('b01001', 'Total population', 'Female', default_data_years, data,
                                        lambda data: maybe_percent(data['b01001026'], data['b01001001']))

    g.cur.execute("SELECT * FROM B01002 WHERE stusab=%s AND logrecno=%s;", [state, logrecno])
    data = g.cur.fetchone()

    age_dict['median_age'] = build_item('b01002', 'Total population', 'Median age', default_data_years, data,
                                        lambda data: maybe_float(data['b01002001']))

    age_dict['median_age_male'] = build_item('b01002', 'Total population', 'Median age male', default_data_years, data,
                                        lambda data: maybe_float(data['b01002002']))

    age_dict['median_age_female'] = build_item('b01002', 'Total population', 'Median age female', default_data_years, data,
                                        lambda data: maybe_float(data['b01002003']))

    g.cur.execute("SELECT * FROM B02001 WHERE stusab=%s AND logrecno=%s;", [state, logrecno])
    data = g.cur.fetchone()

    race_dict = dict()
    doc['demographics']['race'] = race_dict
    race_dict['percent_white'] = build_item('b02001', 'Total population', 'White', default_data_years, data,
                                        lambda data: maybe_percent(data['b02001002'], data['b02001001']))

    race_dict['percent_black'] = build_item('b02001', 'Total population', 'Black', default_data_years, data,
                                        lambda data: maybe_percent(data['b02001003'], data['b02001001']))

    race_dict['percent_native_american'] = build_item('b02001', 'Total population', 'Native', default_data_years, data,
                                        lambda data: maybe_percent(data['b02001004'], data['b02001001']))

    race_dict['percent_asian'] = build_item('b02001', 'Total population', 'Asian', default_data_years, data,
                                        lambda data: maybe_percent(data['b02001005'], data['b02001001']))

    race_dict['percent_other'] = build_item('b02001', 'Total population', 'Islander', default_data_years, data,
                                        lambda data: maybe_percent(data['b02001006'], data['b02001001']))

    race_dict['percent_native_islander'] = build_item('b02001', 'Total population', 'Other race', default_data_years, data,
                                        lambda data: maybe_percent(data['b02001007'], data['b02001001']))

    race_dict['percent_two_or_more'] = build_item('b02001', 'Total population', 'Two+ races', default_data_years, data,
                                        lambda data: maybe_percent(data['b02001008'], data['b02001001']))

    g.cur.execute("SELECT * FROM B03003 WHERE stusab=%s AND logrecno=%s;", [state, logrecno])
    data = g.cur.fetchone()

    ethnicity_dict = dict()
    doc['demographics']['ethnicity'] = ethnicity_dict

    ethnicity_dict['percent_hispanic'] = build_item('b03003', 'Total population', 'Hispanic/Latino', default_data_years, data,
                                        lambda data: maybe_percent(data['b03003003'], data['b03003001']))

    g.cur.execute("SELECT * FROM B19301 WHERE stusab=%s AND logrecno=%s;", [state, logrecno])
    data = g.cur.fetchone()

    income_dict = dict()
    doc['economics']['income'] = income_dict

    income_dict['per_capita_income_in_the_last_12_months'] = build_item('b19301', 'Total population', 'Per capita income in past year', default_data_years, data,
                                        lambda data: maybe_int(data['b19301001']))

    g.cur.execute("SELECT * FROM B19013 WHERE stusab=%s AND logrecno=%s;", [state, logrecno])
    data = g.cur.fetchone()

    income_dict['median_household_income'] = build_item('b19013', 'Households', 'Median household income', default_data_years, data,
                                        lambda data: maybe_int(data['b19013001']))

    g.cur.execute("SELECT * FROM B17001 WHERE stusab=%s AND logrecno=%s;", [state, logrecno])
    data = g.cur.fetchone()

    poverty_dict = dict()
    doc['economics']['poverty'] = poverty_dict

    poverty_dict['percent_below_poverty_line'] = build_item('b17001', 'Population for whom poverty status is determined', 'Persons below poverty line', default_data_years, data,
                                        lambda data: maybe_percent(data['b17001002'], data['b17001001']))

    g.cur.execute("SELECT * FROM B15002 WHERE stusab=%s AND logrecno=%s;", [state, logrecno])
    data = g.cur.fetchone()

    attainment_dict = dict()
    doc['education']['attainment'] = attainment_dict

    attainment_dict['percent_high_school_or_higher'] = build_item('b15002', 'Population 25 years and over', 'High school grad or higher', default_data_years, data,
                                        lambda data: maybe_percent((sum(data, 'b15002011', 'b15002012', 'b15002013', 'b15002014', 'b15002015', 'b15002016', 'b15002017', 'b15002018') +
                                                                     sum(data, 'b15002028', 'b15002029', 'b15002030', 'b15002031', 'b15002032', 'b15002033', 'b15002034', 'b15002035')),
                                                                     data['b15002001']))

    attainment_dict['percent_bachelor_degree_or_higher'] = build_item('b15002', 'Population 25 years and over', 'Bachelor\'s degree or higher', default_data_years, data,
                                        lambda data: maybe_percent((sum(data, 'b15002015', 'b15002016', 'b15002017', 'b15002018') +
                                                                     sum(data, 'b15002032', 'b15002033', 'b15002034', 'b15002035')),
                                                                     data['b15002001']))

    g.cur.execute("SELECT * FROM B08006 WHERE stusab=%s AND logrecno=%s;", [state, logrecno])
    data = g.cur.fetchone()

    _total_workers_16_and_over = maybe_int(data['b08006001'])
    _workers_who_worked_at_home = maybe_int(data['b08006017'])

    g.cur.execute("SELECT * FROM B08013 WHERE stusab=%s AND logrecno=%s;", [state, logrecno])
    data = g.cur.fetchone()

    _aggregate_minutes = maybe_int(data['b08013001'])

    travel_time_dict = dict()
    doc['employment']['travel_time'] = travel_time_dict

    travel_time_dict['mean_travel_time'] = build_item('b08006, b08013', 'Workers 16 years and over', 'Mean travel time to work', default_data_years, data,
                                        lambda data: maybe_float(div(_aggregate_minutes, dif(_total_workers_16_and_over, _workers_who_worked_at_home))))

    g.cur.execute("SELECT * FROM B11001 WHERE stusab=%s AND logrecno=%s;", [state, logrecno])
    data = g.cur.fetchone()

    households_dict = dict()
    doc['families']['households'] = households_dict
    # store so we can use this for the next calculation too
    _number_of_households = maybe_int(data['b11001001'])

    households_dict['number_of_households'] = build_item('b11001', 'Households', 'Number of households', default_data_years, data,
                                        lambda data: _number_of_households)


    g.cur.execute("SELECT * FROM B11002 WHERE stusab=%s AND logrecno=%s;", [state, logrecno])
    data = g.cur.fetchone()

    _total_persons_in_households = maybe_int(data['b11002001'])

    households_dict['persons_per_household'] = build_item('b11001,b11002', 'Households', 'Persons per household', default_data_years, data,
                                        lambda data: maybe_float(div(_total_persons_in_households, _number_of_households)))

    g.cur.execute("SELECT * FROM B07001 WHERE stusab=%s AND logrecno=%s;", [state, logrecno])
    data = g.cur.fetchone()

    migration_dict = dict()
    doc['housing']['mobility'] = migration_dict

    migration_dict['percent_living_in_same_house_1_year'] = build_item('b07001', 'Population 1 year and over in the United States', 'People living in same house for 1 year or more', default_data_years, data,
                                        lambda data: maybe_percent(data['b07001017'], data['b07001001']))

    g.cur.execute("SELECT * FROM B25001 WHERE stusab=%s AND logrecno=%s;", [state, logrecno])
    data = g.cur.fetchone()

    units_dict = dict()
    doc['housing']['units'] = units_dict

    units_dict['number_of_housing_units'] = build_item('b25001', 'Housing units', 'Number of housing units', default_data_years, data,
                                        lambda data: maybe_int(data['b25001001']))

    g.cur.execute("SELECT * FROM B25024 WHERE stusab=%s AND logrecno=%s;", [state, logrecno])
    data = g.cur.fetchone()

    units_dict['percent_units_in_multi_unit_structure'] = build_item('b25024', 'Housing units', 'Housing units in multi-unit structures', default_data_years, data,
                                        lambda data: maybe_percent(sum(data, 'b25024004', 'b25024005', 'b25024006', 'b25024007', 'b25024008', 'b25024009'),
                                                                    data['b25024001']))

    g.cur.execute("SELECT * FROM B25003 WHERE stusab=%s AND logrecno=%s;", [state, logrecno])
    data = g.cur.fetchone()

    ownership_dict = dict()
    doc['housing']['ownership'] = ownership_dict

    ownership_dict['percent_homeownership'] = build_item('b25003', 'Occupied housing units', 'Rate of homeownership', default_data_years, data,
                                        lambda data: maybe_percent(data['b25003002'], data['b25003001']))

    g.cur.execute("SELECT * FROM B25077 WHERE stusab=%s AND logrecno=%s;", [state, logrecno])
    data = g.cur.fetchone()

    ownership_dict['median_value_of_owner_occupied_housing_unit'] = build_item('b25077', 'Owner-occupied housing units', 'Median value of owner-occupied housing units', default_data_years, data,
                                        lambda data: maybe_int(data['b25077001']))

    g.cur.execute("SELECT * FROM B05002 WHERE stusab=%s AND logrecno=%s;", [state, logrecno])
    data = g.cur.fetchone()

    foreign_dict = dict()
    doc['sociocultural']['place_of_birth'] = foreign_dict

    foreign_dict['percent_foreign_born'] = build_item('b05002', 'Total population', 'Foreign-born persons', default_data_years, data,
                                        lambda data: maybe_percent(data['b05002013'], data['b05002001']))

    g.cur.execute("SELECT * FROM B16001 WHERE stusab=%s AND logrecno=%s;", [state, logrecno])
    data = g.cur.fetchone()

    language_dict = dict()
    doc['sociocultural']['language'] = language_dict

    language_dict['percent_non_english_at_home'] = build_item('b16001', 'Population 5 years and over', 'Persons with language other than English spoken at home', default_data_years, data,
                                        lambda data: maybe_float(maybe_percent(dif(data['b16001001'], data['b16001002']), data['b16001001'])))

    g.cur.execute("SELECT * FROM B21002 WHERE stusab=%s AND logrecno=%s;", [state, logrecno])
    data = g.cur.fetchone()

    veterans_dict = dict()
    doc['veterans']['veteran_status'] = veterans_dict

    veterans_dict['number_of_veterans'] = build_item('b21002', 'Civilian veterans 18 years and over', 'Number of veterans', default_data_years, data,
                                        lambda data: maybe_int(data['b21002001']))

    return json.dumps(doc)


@app.route("/1.0/<acs>/<geoid>/profile")
def acs_geo_profile(acs, geoid):
    acs, state, logrecno = find_geoid(geoid, acs)

    if not acs:
        abort(404, 'That ACS doesn\'t know about have that geoid.')

    return geo_profile(acs, state, logrecno)


@app.route("/1.0/latest/<geoid>/profile")
def latest_geo_profile(geoid):
    acs, state, logrecno = find_geoid(geoid)

    if not acs:
        abort(404, 'None of the ACS I know about have that geoid.')

    return geo_profile(acs, state, logrecno)


@app.route("/1.0/<acs>/<table>")
@qwarg_validate({
    'geoids': {'valid': StringList(), 'required': True},
    'sumlevel': {'valid': OneOf(SUMLEV_NAMES), 'required': True}
})
def table_details(acs, table):
    if acs not in allowed_acs:
        abort(404, 'ACS %s is not supported.' % acs)

    g.cur.execute("SET search_path=%s", [acs])

    geoids = tuple(request.qwargs.geoids)
    if not geoids:
        abort(400, 'Must include at least one geoid separated by commas.')

    # If they specify a sumlevel, then we look for the geographies "underneath"
    # the specified geoids that sit at the specified sumlevel
    child_summary_level = request.qwargs.sumlevel
    if child_summary_level:
        # A hacky way to represent the state-county-town geography relationship line
        if child_summary_level not in ('050', '060'):
            abort(400, 'Only support child sumlevel or 50 or 60 for now.')

        if len(geoids) > 1:
            abort(400, 'Only support one parent geoid for now.')

        child_summary_level = int(child_summary_level)

        desired_geoid_prefix = '%03d00US%s%%' % (child_summary_level, geoids[0][7:])

        g.cur.execute("SELECT geoid,stusab,logrecno FROM geoheader WHERE geoid LIKE %s", [desired_geoid_prefix])
        geoids = g.cur.fetchall()
    else:
        # Find the logrecno for the geoids they asked for
        g.cur.execute("SELECT geoid,stusab,logrecno FROM geoheader WHERE geoid IN %s", [geoids, ])
        geoids = g.cur.fetchall()

    geoid_mapping = dict()
    for r in geoids:
        geoid_mapping[(r['stusab'], r['logrecno'])] = r['geoid']

    where = " OR ".join(["(stusab='%s' AND logrecno='%s')" % (r['stusab'], r['logrecno']) for r in geoids])

    # Query the table they asked for using the geometries they asked for
    data = dict()
    g.cur.execute("SELECT * FROM %s WHERE %s" % (table, where))
    for r in g.cur:
        stusab = r.pop('stusab')
        logrecno = r.pop('logrecno')

        geoid = geoid_mapping[(stusab, logrecno)]

        column_data = []
        for (k, v) in sorted(r.items(), key=lambda tup: tup[0]):
            column_data.append((k, v))
        data[geoid] = OrderedDict(column_data)

    return json.dumps(data)


## GEO LOOKUPS ##

# Example: /1.0/geo/search?q=spok
@app.route("/1.0/geo/search")
@qwarg_validate({
    'lat': {'valid': FloatRange(-90.0, 90.0)},
    'lon': {'valid': FloatRange(-180.0, 180.0)},
    'q': {'valid': NonemptyString()},
    'sumlevels': {'valid': StringList(item_validator=OneOf(SUMLEV_NAMES))},
    'geom': {'valid': Bool()}
})
@crossdomain(origin='*')
def geo_search():
    lat = request.qwargs.lat
    lon = request.qwargs.lon
    q = request.qwargs.q
    sumlevs = request.qwargs.sumlevs
    with_geom = request.qwargs.geom

    if lat and lon:
        where = "ST_Intersects(the_geom, ST_SetSRID(ST_Point(%s, %s),4326))"
        where_args = [lon, lat]
    elif q:
        q += "%"
        where = "lower(name) LIKE lower(%s)"
        where_args = [q]
    else:
        abort(400, "Must provide either a lat/lon OR a query term.")

    if sumlevs:
        where += " AND sumlevel IN %s"
        where_args.append(tuple(sumlevs))

    if with_geom:
        g.cur.execute("SELECT awater,aland,sumlevel,geoid,name,ST_AsGeoJSON(ST_Simplify(the_geom,0.01)) as geom FROM tiger2012.census_names_simple WHERE %s ORDER BY sumlevel, aland DESC LIMIT 25;" % where, where_args)
    else:
        g.cur.execute("SELECT awater,aland,sumlevel,geoid,name FROM tiger2012.census_names_simple WHERE %s ORDER BY sumlevel, aland DESC LIMIT 25;" % where, where_args)

    data = []

    for row in g.cur:
        row['full_geoid'] = "%s00US%s" % (row['sumlevel'], row['geoid'])
        if 'geom' in row:
            row['geom'] = json.loads(row['geom'])
        data.append(row)

    return json.dumps(data)


# Example: /1.0/geo/tiger2012/04000US53
@app.route("/1.0/geo/tiger2012/<geoid>")
@qwarg_validate({
    'geom': {'valid': Bool()}
})
@crossdomain(origin='*')
def geo_lookup(geoid):
    geoid_parts = geoid.split('US')
    if len(geoid_parts) is not 2:
        abort(400, 'Invalid geoid')

    sumlevel_part = geoid_parts[0][:3]
    id_part = geoid_parts[1]

    if request.qwargs.geom:
        g.cur.execute("SELECT awater,aland,name,intptlat,intptlon,ST_AsGeoJSON(ST_Simplify(the_geom,0.01)) as geom FROM tiger2012.census_names WHERE sumlevel=%s AND geoid=%s LIMIT 1", [sumlevel_part, id_part])
    else:
        g.cur.execute("SELECT awater,aland,name,intptlat,intptlon FROM tiger2012.census_names WHERE sumlevel=%s AND geoid=%s LIMIT 1", [sumlevel_part, id_part])

    result = g.cur.fetchone()

    if not result:
        abort(404, 'Unknown geoid')

    intptlon = result.pop('intptlon')
    result['intptlon'] = round(float(intptlon), 7)
    intptlat = result.pop('intptlat')
    result['intptlat'] = round(float(intptlat), 7)

    if 'geom' in result:
        result['geom'] = json.loads(result['geom'])

    return json.dumps(result)


## TABLE LOOKUPS ##

def format_table_search_result(obj, obj_type):
    '''internal util for formatting each object in `table_search` API response'''
    result = {
        'type': obj_type,
        'table_id': obj['table_id'],
        'table_name': obj['table_title'],
        #TODO: 'topics': obj['topics'],
    }

    if obj_type == 'table':
        result.update({
            'id': obj['table_id'],
            'text': 'Table: %s' % obj['table_title'],
        })
    elif obj_type == 'column':
        result.update({
            'id': '|'.join([obj['table_id'], obj['column_id']]),
            'text': 'Table with Column: %s in %s' % (obj['column_title'], obj['table_title']),
            'column_id': obj['column_id'],
            'column_name': obj['column_title'],
        })

    return result


# Example: /1.0/table/search?q=norweg
# Example: /1.0/table/search?q=norweg&topics=age,sex
# Example: /1.0/table/search?topics=housing,poverty
@app.route("/1.0/table/search")
@qwarg_validate({
    'acs': {'valid': OneOf(allowed_acs), 'default': 'acs2011_1yr'},
    'q':   {'valid': NonemptyString()},
    'topics': {'valid': StringList()}
})
@crossdomain(origin='*')
def table_search():
    # allow choice of release, default to 2011 1-year
    acs = request.qwargs.acs
    q = request.qwargs.q
    topics = request.qwargs.topics
    if not q and not topics:
        abort(400, "Must provide a query term or topics for filtering.")

    # prepare search term where clauses
    if q:
        q += "%"
        table_where = "lower(table_title) LIKE lower(%s)"
        column_where = "lower(column_title) LIKE lower(%s)"
        where_args = [q]

    # TODO: allow filtering by comma-separated list of topic areas
    if topics:
        topic_list = unquote(topics).split(',')
        topic_table_where = "" #TODO - depends on where we put topic data
        topic_column_where = "" #TODO - depends on where we put topic data
        if q:
            table_where = "AND " + topic_table_where
            column_where = "AND " + topic_column_where
            where_args = [q, topic_list]
        else:
            table_where = topic_table_where
            column_where = topic_column_where
            where_args = [topic_list]

    data = []
    # retrieve matching tables. TODO: add topics field to query
    g.cur.execute("SELECT table_id, table_title FROM %s.census_table_metadata WHERE %s;" % (acs, table_where), where_args)
    tables = g.cur.fetchall()
    tables_list = [format_table_search_result(table, 'table') for table in list(tables)]

    # retrieve matching columns. TODO: add topics field to query
    g.cur.execute("SELECT table_id, table_title, column_id, column_title FROM %s.census_table_metadata WHERE %s;" % (acs, column_where), where_args)
    columns = g.cur.fetchall()
    columns_list = [format_table_search_result(column, 'column') for column in list(columns)]

    data.extend(tables_list)
    data.extend(columns_list)

    return json.dumps(data)


# Example: /1.0/table/compare/rowcounts/B01001?year=2011&sumlevel=050&within=04000US53
@app.route("/1.0/table/compare/rowcounts/<table_id>")
@qwarg_validate({
    'year': {'valid': NonemptyString()},
    'sumlevel': {'valid': OneOf(SUMLEV_NAMES), 'required': True},
    'within': {'valid': NonemptyString(), 'required': True},
    'topics': {'valid': StringList()}
})
@crossdomain(origin='*')
def table_geo_comparison_rowcount(table_id):
    year = request.qwargs.year
    child_summary_level = request.qwargs.sumlevel
    parent_geoid = request.qwargs.within

    data = []

    releases = sorted([name for name in ACS_NAMES if year in name])
    for acs in releases:
        release = OrderedDict()
        release['release_name'] = ACS_NAMES[acs]['name']
        release['release_slug'] = acs

        g.cur.execute("SELECT * FROM %s.census_table_metadata WHERE table_id=%%s;" % acs, [table_id])
        table_record = g.cur.fetchone()
        if table_record:
            validated_table_id = table_record['table_id']
            release['table_name'] = table_record['table_title']
            release['table_universe'] = table_record['universe']

            geoid_prefix = '%s00US%s%%' % (child_summary_level, parent_geoid.split('US')[1])
            g.cur.execute("SELECT geoid,stusab,logrecno,name FROM %s.geoheader WHERE geoid LIKE %%s ORDER BY geoid;" % acs, [geoid_prefix])
            child_geoheaders = g.cur.fetchall()

            where = " OR ".join(["(stusab='%s' AND logrecno='%s')" % (child['stusab'], child['logrecno']) for child in child_geoheaders])
            g.cur.execute("SELECT COUNT(*) FROM %s.%s WHERE %s" % (acs, validated_table_id, where))
            acs_rowcount = g.cur.fetchone()

<<<<<<< HEAD
            release['results'] = acs_rowcount['count']
            
        data.append(release)
        
=======
            data[acs]['results'] = acs_rowcount['count']

>>>>>>> 1d27cf48
    # order API response by release with most results
    data = sorted(data, key=lambda d: d['results'], reverse=True)

    return json.dumps(data)



## DATA RETRIEVAL ##

# Example: /1.0/data/compare/acs2011_5yr/B01001?sumlevel=050&within=04000US53
@app.route("/1.0/data/compare/<acs>/<table_id>")
@qwarg_validate({
    'within': {'valid': NonemptyString(), 'required': True},
    'sumlevel': {'valid': OneOf(SUMLEV_NAMES), 'required': True},
    'geom': {'valid': Bool(), 'default': False}
})
@crossdomain(origin='*')
def data_compare_geographies_within_parent(acs, table_id):
    # make sure we support the requested ACS release
    if acs not in allowed_acs:
        abort(404, 'ACS %s is not supported.' % acs)
    g.cur.execute("SET search_path=%s,public;", [acs])

    parent_geoid = request.qwargs.within
    child_summary_level = request.qwargs.sumlevel

    # create the containers we need for our response
    data = OrderedDict([
        ('comparison', OrderedDict()),
        ('table', OrderedDict()),
        ('parent_geography', OrderedDict()),
        ('child_geographies', OrderedDict())
    ])

    # add some basic metadata about the comparison and data table requested.
    data['comparison']['child_summary_level'] = child_summary_level
    data['comparison']['child_geography_name'] = SUMLEV_NAMES.get(child_summary_level, {}).get('name','')
    data['comparison']['child_geography_name_plural'] = SUMLEV_NAMES.get(child_summary_level, {}).get('plural','')

    g.cur.execute("SELECT * FROM census_table_metadata WHERE table_id=%s;", [table_id])
    table_metadata = g.cur.fetchall()
    validated_table_id = table_metadata[0]['table_id']

    # census_table_metadata has fields table_id, sequence_number,
    # line_number, column_id, subject_area, table_title,
    # universe, column_title, indent, parent_column_id

    # get the basic table record, and add a map of columnID -> column name
    table_record = table_metadata[0]
    column_map = OrderedDict()
    for record in table_metadata:
        if record['column_id']:
            column_map[record['column_id']] = OrderedDict()
            column_map[record['column_id']]['name'] = record['column_title']
            column_map[record['column_id']]['indent'] = record['indent']

    data['table']['census_release'] = ACS_NAMES.get(acs).get('name')
    data['table']['table_id'] = validated_table_id
    data['table']['table_name'] = table_record['table_title']
    data['table']['table_universe'] = table_record['universe']
    data['table']['columns'] = column_map

    # add some data about the parent geography
    g.cur.execute("SELECT * FROM geoheader WHERE geoid=%s;", [parent_geoid])
    parent_geography = g.cur.fetchone()
    parent_sumlevel = '%03d' % parent_geography['sumlevel']

    data['parent_geography']['geography'] = OrderedDict()
    data['parent_geography']['geography']['name'] = parent_geography['name']
    data['parent_geography']['geography']['summary_level'] = parent_sumlevel

    data['comparison']['parent_summary_level'] = parent_sumlevel
    data['comparison']['parent_geography_name'] = SUMLEV_NAMES.get(parent_sumlevel, {}).get('name','')
    data['comparison']['parent_name'] = parent_geography['name']
    data['comparison']['parent_geoid'] = parent_geoid

    # get geoheader data for children at the requested summary level
    geoid_prefix = '%s00US%s%%' % (child_summary_level, parent_geoid.split('US')[1])
    g.cur.execute("SELECT geoid,stusab,logrecno,name FROM geoheader WHERE geoid LIKE %s ORDER BY geoid;", [geoid_prefix])
    child_geoheaders = g.cur.fetchall()
    # and get geoheader for parent, so we can get its data too
    g.cur.execute("SELECT geoid,stusab,logrecno,name FROM geoheader WHERE geoid=%s;", [parent_geoid])
    parent_geoheader = g.cur.fetchone()

    # start compiling child data for our response
    child_geoid_map = dict()
    child_geoid_list = list()
    for geoheader in child_geoheaders:
        # store some mapping to make our next query easier
        child_geoid_map[(geoheader['stusab'], geoheader['logrecno'])] = geoheader['geoid']
        child_geoid_list.append(geoheader['geoid'].split('US')[1])

        # build the child item
        data['child_geographies'][geoheader['geoid']] = OrderedDict()
        data['child_geographies'][geoheader['geoid']]['geography'] = OrderedDict()
        data['child_geographies'][geoheader['geoid']]['geography']['name'] = geoheader['name']
        data['child_geographies'][geoheader['geoid']]['geography']['summary_level'] = child_summary_level
        data['child_geographies'][geoheader['geoid']]['data'] = {}

    # get geographical data if requested
    geometries = request.qwargs.geom
    child_geodata_map = {}
    if geometries:
        # get the parent geometry and add to API response
        g.cur.execute("SELECT ST_AsGeoJSON(ST_Simplify(the_geom,0.01)) as geometry FROM tiger2012.census_names_simple WHERE sumlevel=%s AND geoid=%s;", [parent_sumlevel, parent_geoid.split('US')[1]])
        parent_geometry = g.cur.fetchone()
        try:
            data['parent_geography']['geography']['geometry'] = json.loads(parent_geometry['geometry'])
        except:
            # we may not have geometries for all sumlevs
            pass

        # get the child geometries and store for later
        g.cur.execute("SELECT geoid, ST_AsGeoJSON(ST_Simplify(the_geom,0.01)) as geometry FROM tiger2012.census_names_simple WHERE sumlevel=%s AND geoid IN %s ORDER BY geoid;", [child_summary_level, tuple(child_geoid_list)])
        child_geodata = g.cur.fetchall()
        child_geodata_map = {record['geoid']: json.loads(record['geometry']) for record in child_geodata}

    # make the where clause and query the requested census data table
    # get parent data first...
    g.cur.execute("SELECT * FROM %s WHERE (stusab=%%s AND logrecno=%%s)" % (validated_table_id), [parent_geoheader['stusab'], parent_geoheader['logrecno']])
    parent_data = g.cur.fetchone()
    stusab = parent_data.pop('stusab')
    logrecno = parent_data.pop('logrecno')
    column_data = []
    for (k, v) in sorted(parent_data.items(), key=lambda tup: tup[0]):
        column_data.append((k, v))
    data['parent_geography']['data'] = OrderedDict(column_data)

    # ... and then children so we can loop through with cursor
    where = " OR ".join(["(stusab='%s' AND logrecno='%s')" % (child['stusab'], child['logrecno']) for child in child_geoheaders])
    g.cur.execute("SELECT * FROM %s WHERE %s" % (validated_table_id, where))
    # store the number of rows returned in comparison object
    data['comparison']['results'] = g.cur.rowcount

    # grab one row at a time
    for record in g.cur:
        stusab = record.pop('stusab')
        logrecno = record.pop('logrecno')
        child_geoid = child_geoid_map[(stusab, logrecno)]

        column_data = []
        for (k, v) in sorted(record.items(), key=lambda tup: tup[0]):
            column_data.append((k, v))
        data['child_geographies'][child_geoid]['data'] = OrderedDict(column_data)

        if child_geodata_map:
            try:
                data['child_geographies'][child_geoid]['geography']['geometry'] = child_geodata_map[child_geoid.split('US')[1]]
            except:
                # we may not have geometries for all sumlevs
                pass

    return json.dumps(data, indent=4, separators=(',', ': '))


if __name__ == "__main__":
    app.run(host='0.0.0.0', port=8000, debug=True)<|MERGE_RESOLUTION|>--- conflicted
+++ resolved
@@ -198,9 +198,6 @@
 
 @app.before_request
 def before_request():
-<<<<<<< HEAD
-    conn = psycopg2.connect(database='postgres', user='census', password='censuspassword', host='ec2-75-101-221-29.compute-1.amazonaws.com')
-=======
     db_details = urlparse.urlparse(app.config['DATABASE_URI'])
 
     conn = psycopg2.connect(
@@ -209,7 +206,7 @@
         password=db_details.password,
         database=db_details.path[1:]
     )
->>>>>>> 1d27cf48
+
     g.cur = conn.cursor(cursor_factory=psycopg2.extras.RealDictCursor)
 
 
@@ -787,15 +784,9 @@
             g.cur.execute("SELECT COUNT(*) FROM %s.%s WHERE %s" % (acs, validated_table_id, where))
             acs_rowcount = g.cur.fetchone()
 
-<<<<<<< HEAD
             release['results'] = acs_rowcount['count']
-            
         data.append(release)
-        
-=======
-            data[acs]['results'] = acs_rowcount['count']
-
->>>>>>> 1d27cf48
+
     # order API response by release with most results
     data = sorted(data, key=lambda d: d['results'], reverse=True)
 
