--- conflicted
+++ resolved
@@ -28,13 +28,8 @@
 from boto.s3.connection import S3Connection
 from boto.s3.key import Key
 from boto.exception import S3ResponseError
-<<<<<<< HEAD
-from validation import qwarg_validate, NonemptyString, FloatRange, StringList, Bool, OneOf, Integer
-from ogr_export import ogr_export
-=======
 from validation import qwarg_validate, NonemptyString, FloatRange, StringList, Bool, OneOf, Integer, ClientRequestValidationException
 
->>>>>>> 7fe56a1e
 
 app = Flask(__name__)
 app.config.from_object(os.environ.get('EXTRACTOMATIC_CONFIG_MODULE', 'census_extractomatic.config.Development'))
@@ -51,17 +46,6 @@
 
 # Allowed ACS's in "best" order (newest and smallest range preferred)
 allowed_acs = [
-<<<<<<< HEAD
-    'acs2013_1yr',
-    'acs2012_3yr',
-    'acs2012_5yr',
-]
-
-ACS_NAMES = {
-    'acs2013_1yr': {'name': 'ACS 2013 1-year', 'years': '2013'},
-    'acs2012_3yr': {'name': 'ACS 2012 3-year', 'years': '2010-2012'},
-    'acs2012_5yr': {'name': 'ACS 2012 5-year', 'years': '2008-2012'},
-=======
     'acs2014_1yr',
     'acs2014_5yr',
 ]
@@ -83,7 +67,6 @@
     'acs2014_1yr': {'name': 'ACS 2014 1-year', 'years': '2014'},
     'acs2014_5yr': {'name': 'ACS 2014 5-year', 'years': '2010-2014'},
     'acs2013_3yr': {'name': 'ACS 2013 3-year', 'years': '2011-2013'},
->>>>>>> 7fe56a1e
 }
 
 PARENT_CHILD_CONTAINMENT = {
@@ -1815,11 +1798,7 @@
 # Example: /1.0/table/elasticsearch?topics=housing,poverty
 @app.route("/1.0/table/elasticsearch")
 @qwarg_validate({
-<<<<<<< HEAD
-    'acs': {'valid': OneOf(allowed_acs), 'default': allowed_acs[0]},
-=======
     'acs': {'valid': OneOf(allowed_acs), 'default': default_table_search_release},
->>>>>>> 7fe56a1e
     'q':   {'valid': NonemptyString()},
     'topics': {'valid': StringList()},
     'start': {'valid': Integer(), 'default': 0},
@@ -1909,11 +1888,7 @@
 # Example: /1.0/table/search?topics=housing,poverty
 @app.route("/1.0/table/search")
 @qwarg_validate({
-<<<<<<< HEAD
-    'acs': {'valid': OneOf(allowed_acs), 'default': allowed_acs[0]},
-=======
     'acs': {'valid': OneOf(allowed_acs), 'default': default_table_search_release},
->>>>>>> 7fe56a1e
     'q':   {'valid': NonemptyString()},
     'topics': {'valid': StringList()}
 })
@@ -2055,17 +2030,6 @@
 
     return resp
 
-<<<<<<< HEAD
-# Example: /1.0/table/B28001?release=acs2013_1yr
-@app.route("/1.0/table/<table_id>")
-@qwarg_validate({
-    'acs': {'valid': OneOf(allowed_acs), 'default': allowed_acs[0]}
-})
-@crossdomain(origin='*')
-def table_details(table_id):
-    import pdb; pdb.set_trace()
-    cache_key = str('tables/%s/%s.json' % (request.qwargs.acs, table_id))
-=======
 
 # Example: /1.0/table/B28001?release=acs2013_1yr
 @app.route("/1.0/table/<table_id>")
@@ -2079,7 +2043,6 @@
     table_id = table_id.upper() if table_id else table_id
 
     cache_key = str('tables/%s/%s.json' % (release, table_id))
->>>>>>> 7fe56a1e
     cached = get_from_cache(cache_key)
     if cached:
         resp = make_response(cached)
@@ -2714,12 +2677,10 @@
             file_ident = "%s_%s_%s" % (acs, next(iter(valid_table_ids)), next(iter(valid_geo_ids)))
             inner_path = os.path.join(temp_path, file_ident)
             os.mkdir(inner_path)
+            out_filename = os.path.join(inner_path, '%s.%s' % (file_ident, request.qwargs.format))
             format_info = supported_formats.get(request.qwargs.format)
 
             if format_info['type'] == 'ogr':
-<<<<<<< HEAD
-                ogr_export(app.config['DATABASE_URI'], format_info['driver'],file_ident, table_metadata, g.cur, request.qwargs.format, valid_geo_ids, inner_path)
-=======
                 import ogr
                 import osr
                 ogr.UseExceptions()
@@ -2789,7 +2750,6 @@
                     in_feat.Destroy()
                     in_feat = in_layer.GetNextFeature()
                 out_data.Destroy()
->>>>>>> 7fe56a1e
 
             metadata_dict = {
                 'release': {
