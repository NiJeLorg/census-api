class Config(object):
    pass


class Production(Config):
    DATABASE_URI = 'postgresql://census:censuspassword@localhost/census'
<<<<<<< HEAD
    MEMCACHE_ADDR = ['127.0.0.1']

class Development(Config):
    DATABASE_URI = 'postgresql://census:censuspassword@localhost/census'
    MEMCACHE_ADDR = ['127.0.0.1']
=======
    ELASTICSEARCH_HOST = ['localhost:9200']

class Development(Config):
    # For local dev, tunnel to the DB first:
    # ssh -i ~/.ssh/censusreporter.ec2_key.pem -L 5432:localhost:5432 -L 9200:localhost:9200 ubuntu@staging.censusreporter.org
    DATABASE_URI = 'postgresql://census:censuspassword@localhost/census'
    ELASTICSEARCH_HOST = ['localhost:9200']
>>>>>>> 34a43059
<|MERGE_RESOLUTION|>--- conflicted
+++ resolved
@@ -4,18 +4,12 @@
 
 class Production(Config):
     DATABASE_URI = 'postgresql://census:censuspassword@localhost/census'
-<<<<<<< HEAD
     MEMCACHE_ADDR = ['127.0.0.1']
-
-class Development(Config):
-    DATABASE_URI = 'postgresql://census:censuspassword@localhost/census'
-    MEMCACHE_ADDR = ['127.0.0.1']
-=======
     ELASTICSEARCH_HOST = ['localhost:9200']
 
 class Development(Config):
     # For local dev, tunnel to the DB first:
     # ssh -i ~/.ssh/censusreporter.ec2_key.pem -L 5432:localhost:5432 -L 9200:localhost:9200 ubuntu@staging.censusreporter.org
     DATABASE_URI = 'postgresql://census:censuspassword@localhost/census'
-    ELASTICSEARCH_HOST = ['localhost:9200']
->>>>>>> 34a43059
+    MEMCACHE_ADDR = ['127.0.0.1']
+    ELASTICSEARCH_HOST = ['localhost:9200']